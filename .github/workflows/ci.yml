--- conflicted
+++ resolved
@@ -21,11 +21,7 @@
     strategy:
       matrix:
         # 3.x is used to run code coverage
-<<<<<<< HEAD
-        python-version: ["3.x", "3.13", "3.12", "3.11", "3.10", "3.9", "3.8", "pypy3.10", "pypy3.11"]
-=======
-        python-version: ["3.x", "3.13", "3.12", "3.11", "3.10", "3.9"]
->>>>>>> 8a8e92bf
+        python-version: ["3.x", "3.13", "3.12", "3.11", "3.10", "3.9", "pypy3.10", "pypy3.11"]
         platform: [ubuntu-latest, macos-latest, windows-latest, ubuntu-24.04-arm, macos-13]
         exclude:
           - python-version: "pypy3.10"
