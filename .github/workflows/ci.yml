name: tests

# https://docs.github.com/de/actions/using-workflows/workflow-syntax-for-github-actions
# https://docs.github.com/en/actions/using-workflows
# https://docs.github.com/en/actions/learn-github-actions/contexts
# https://docs.github.com/en/actions/learn-github-actions/expressions

on:
  push:
    paths-ignore:
      - 'docs/**'
      - '**.md'
  # pull_request:
  schedule:
    # Run daily on default branch
    - cron: '37 3 * * *'

jobs:
  build:

    strategy:
      fail-fast: false
      matrix:
        # 3.x is used to run code coverage
<<<<<<< HEAD
        python-version: ["3.x", "3.13", "3.12", "3.11", "3.10", "3.9", "pypy3.10", "pypy3.11"]
        platform: [ubuntu-latest, macos-latest, windows-latest, ubuntu-24.04-arm, macos-13]
        exclude:
          - python-version: "pypy3.10"
            platform: "windows-latest"
          - python-version: "pypy3.11"
            platform: "windows-latest"
          - python-version: "pypy3.10"
            platform: "ubuntu-24.04-arm"
          - python-version: "pypy3.11"
            platform: "ubuntu-24.04-arm"
          - python-version: "pypy3.10"
            platform: "macos-latest"
          - python-version: "pypy3.11"
            platform: "macos-latest"
=======
        python-version: ["3.x", "3.14", "3.13", "3.12", "3.11", "3.10", "3.9"]
        platform: [ubuntu-latest, macos-latest, windows-latest, ubuntu-24.04-arm, macos-15-intel]
#        exclude:
>>>>>>> 13231a4f

    runs-on: ${{ matrix.platform }}

    steps:
      - uses: actions/checkout@v5
      - name: Set up Python ${{ matrix.python-version }}
        uses: actions/setup-python@v6
        with:
          python-version: ${{ matrix.python-version }}
          check-latest: ${{ github.event_name == 'schedule' }}
          allow-prereleases: false
      - name: Install zbar shared lib for QReader (Linux)
        if: runner.os == 'Linux'
        run: |
          sudo apt-get install -y libzbar0
      - name: Install zbar shared lib for QReader (macOS)
        if: runner.os == 'macOS'
        run: |
          brew install zbar
      - name: Install dependencies
        run: |
          python -m pip install --upgrade pip
          pip install -U -r requirements-dev.txt
          pip install -U .
      - name: Lint with flake8
        run: |
          # stop the build if there are Python syntax errors or undefined names
          flake8 . --count --select=E9,F63,F7,F82 --show-source --statistics
          # exit-zero treats all errors as warnings. The GitHub editor is 127 chars wide
          flake8 . --count --exit-zero --max-complexity=10 --max-line-length=200 --statistics
      - name: Type checking with mypy
        run: |
          mypy --install-types --non-interactive src/*.py tests/*.py
          mypy --strict src/*.py tests/*.py
        if: matrix.python-version == '3.x' && matrix.platform == 'ubuntu-latest'
      - name: Test with pytest
        run: pytest
        if: (matrix.python-version != '3.x' || matrix.platform != 'ubuntu-latest') && (matrix.python-version != '3.10' && matrix.platform != 'macos-latest')
      - name: Test with pytest (with code coverage)
        run: pytest --cov=extract_otp_secrets_test --junitxml=pytest.xml --cov-report=term-missing | tee pytest-coverage.txt
        if: matrix.python-version == '3.x' && matrix.platform == 'ubuntu-latest'
      # https://github.com/marketplace/actions/pytest-coverage-comment
      - name: Pytest coverage comment
        uses: MishaKav/pytest-coverage-comment@main
        with:
          pytest-coverage-path: ./pytest-coverage.txt
          junitxml-path: ./pytest.xml
        if: |
          false && matrix.python-version == '3.x' && matrix.platform == 'ubuntu-latest'
          && !contains(github.ref, 'refs/tags/')
<|MERGE_RESOLUTION|>--- conflicted
+++ resolved
@@ -22,9 +22,8 @@
       fail-fast: false
       matrix:
         # 3.x is used to run code coverage
-<<<<<<< HEAD
-        python-version: ["3.x", "3.13", "3.12", "3.11", "3.10", "3.9", "pypy3.10", "pypy3.11"]
-        platform: [ubuntu-latest, macos-latest, windows-latest, ubuntu-24.04-arm, macos-13]
+        python-version: ["3.x", "3.14", "3.13", "3.12", "3.11", "3.10", "3.9", "pypy3.10", "pypy3.11"]
+        platform: [ubuntu-latest, macos-latest, windows-latest, ubuntu-24.04-arm, macos-15-intel]
         exclude:
           - python-version: "pypy3.10"
             platform: "windows-latest"
@@ -38,11 +37,6 @@
             platform: "macos-latest"
           - python-version: "pypy3.11"
             platform: "macos-latest"
-=======
-        python-version: ["3.x", "3.14", "3.13", "3.12", "3.11", "3.10", "3.9"]
-        platform: [ubuntu-latest, macos-latest, windows-latest, ubuntu-24.04-arm, macos-15-intel]
-#        exclude:
->>>>>>> 13231a4f
 
     runs-on: ${{ matrix.platform }}
 
